--- conflicted
+++ resolved
@@ -229,7 +229,7 @@
                 node_list.append({'id': chemical_id, 'name': r['chem_label'], 'properties': None})
 
                 # save the gene node
-                node_list.append({'id': gene_id, 'name': r['gene_label'], 'properties': {'NCBITaxon': r['taxonID'].split(':')[1]}})
+                node_list.append({'id': gene_id, 'name': r['gene_label'], 'properties': {'NCBITAXON': r['taxonID'].split(':')[1]}})
 
                 # get the right source/object depending on the relation direction
                 if r['direction'] == '->':
@@ -533,7 +533,8 @@
         # return the node/edge lists and counters to the caller
         return node_list, edge_list, record_counter, skipped_record_counter
 
-    def check_expanded_gene_chemical_row(self, r):
+    @staticmethod
+    def check_expanded_gene_chemical_row(r):
         """
         Validates the a row of gene/chemical data
 
@@ -541,68 +542,39 @@
         :return:
         """
 
-<<<<<<< HEAD
+        # get the standard properties
+        props: dict = {'description': r['interaction'], 'NCBITAXON': r['taxonID'].split(':')[1]}
+
+        # get the pubmed ids into a list
+        pmids: list = r['PMID'].split('|')
+
+        # set the relation label. might get overwritten in edge norm
+        relation_label: str = r['interaction']
+
         # there are lots of garbage micro-arrays with only one paper. They goop the place up so ignore them
         good_row: bool = True
-        props: dict = {}
-        pmids: list = []
-        relation_label: str = ''
-
-        try:
-            # get the standard properties
-            props = {'description': r['interaction'], 'NCBITaxon': r['taxonID'].split(':')[1]}
-=======
-        # init the return variables
-        good_row: bool = True
-        relation_label: str = ''
-        pmids: list = []
-        props:list = []
-
-        # check the data that is to be used
-        if r['interaction'].startswith('?') == '' or r['taxonID'].startswith('?') < 2 or r['PMID'].startswith('?'):
-            good_row = False
-        else:
-            # get the standard properties
-            props = {'description': r['interaction'], 'NCBITAXON': r['taxonID'].split(':')[1]}
->>>>>>> e6396e6b
-
-            # get the pubmed ids into a list
-            pmids = r['PMID'].split('|')
-
-            # set the relation label. might get overwritten in edge norm
-            relation_label = r['interaction']
-
-            # less then 3 publications
-            if len(pmids) < 3:
-                # if the relation label in this list it is not usable
-                if relation_label in ['affects expression of', 'increases expression of',
-                                      'decreases expression of', 'affects methylation of',
-                                      'increases methylation of', 'decreases methylation of',
-                                      'affects molecular modification of',
-                                      'increases molecular modification of',
-                                      'decreases molecular modification of']:
-                    # mark the row unusable
-                    good_row = False
-
-            # less than 2 publications
-<<<<<<< HEAD
-            if len(pmids) < 2 and good_row:
-=======
-            if len(pmids) < 2:
->>>>>>> e6396e6b
-                # if the relation label in this list it is not usable
-                if relation_label in ['affects splicing of', 'increases splicing of', 'decreases splicing of']:
-                    # mark the row unusable
-                    good_row = False
-
-            # make a list of the publications
-            pmids: list = [p.upper() for p in pmids]
-<<<<<<< HEAD
-        except Exception as e:
-            self.logger.error(f'CTDLoader - Record invalid: {r}, Exception: {e}')
-            good_row = False
-=======
->>>>>>> e6396e6b
+
+        # less then 3 publications
+        if len(pmids) < 3:
+            # if the relation label in this list it is not usable
+            if relation_label in ['affects expression of', 'increases expression of',
+                                  'decreases expression of', 'affects methylation of',
+                                  'increases methylation of', 'decreases methylation of',
+                                  'affects molecular modification of',
+                                  'increases molecular modification of',
+                                  'decreases molecular modification of']:
+                # mark the row unusable
+                good_row = False
+
+        # less than 2 publications
+        if len(pmids) < 2:
+            # if the relation label in this list it is not usable
+            if relation_label in ['affects splicing of', 'increases splicing of', 'decreases splicing of']:
+                # mark the row unusable
+                good_row = False
+
+        # make a list of the publications
+        pmids: list = [p.upper() for p in pmids]
 
         # return to the caller
         return good_row, relation_label, props, pmids
