--- conflicted
+++ resolved
@@ -41,34 +41,17 @@
 ##############
 class GOALoader(SourceDataLoader):
 
-<<<<<<< HEAD
+    provenance_id = 'infores:goa'
+
     def __init__(self, test_mode: bool = False, source_data_dir: str = None):
-=======
-    provenance_id = 'infores:goa'
-
-    def __init__(self, test_mode: bool = False):
->>>>>>> 3f62ff7d
         """
         :param test_mode - sets the run into test mode
         :param source_data_dir - the specific storage directory to save files in
         """
-<<<<<<< HEAD
         super().__init__(test_mode=test_mode, source_data_dir=source_data_dir)
 
         # set global variables
         self.data_file = 'goa_human.gaf.gz'
-=======
-        # set global variables
-        self.data_path = os.environ['DATA_SERVICES_STORAGE']
->>>>>>> 3f62ff7d
-        self.test_mode = test_mode
-
-        # the final output lists of nodes and edges
-        self.final_node_list: list = []
-        self.final_edge_list: list = []
-
-        # create a logger
-        self.logger = LoggingUtil.init_logging(f"Data_services.{self.source_id}Loader", level=logging.INFO, line_format='medium', log_file_path=os.environ['DATA_SERVICES_LOGS'])
 
     def get_latest_source_version(self):
         """
